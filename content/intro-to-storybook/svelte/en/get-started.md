---
title: 'Storybook for Svelte tutorial'
tocTitle: 'Get started'
description: 'Setup Storybook in your development environment'
---

<<<<<<< HEAD
Storybook runs alongside your app in development mode. It helps you build UI components isolated from the business logic and context of your app. This edition of Learn Storybook is for Svelte; other editions exist for [Vue](/vue/en/get-started), [Angular](/angular/en/get-started), [React](/angular/en/get-started), [React Native](/react-native/en/get-started) and [Ember](/ember/en/get-started).
=======
Storybook runs alongside your app in development mode. It helps you build UI components isolated from the business logic and context of your app. This edition of Learn Storybook is for Svelte; other editions exist for [Vue](/vue/en/get-started), [Angular](/angular/en/get-started), [React](/react/en/get-started) and [React Native](/react-native/en/get-started).
>>>>>>> 809ea9ce

![Storybook and your app](/intro-to-storybook/storybook-relationship.jpg)

## Setup Svelte Storybook

We’ll need to follow a few steps to get the build process set up in your environment. To start with, we want to use [Degit](https://github.com/Rich-Harris/degit) to setup our build system, and enable [Storybook](https://storybook.js.org/) and [Jest](https://facebook.github.io/jest/) testing in our created app. Let’s run the following commands:

```bash
# Create our application:
npx degit sveltejs/template taskbox

cd taskbox

# Install the dependencies
npm install

# Add Storybook:
npx -p @storybook/cli sb init --type svelte
```

### Setup Jest with Svelte

We have two out of three modalities configured in our app, but we still need one, we need to setup [Jest](https://facebook.github.io/jest/) to enable testing.

Run the following commands:

```bash
npm install -D jest @testing-library/svelte jest-transform-svelte @testing-library/jest-dom
```

Create a new folder called `__mocks__`, with two files inside:

- The first one called `fileMock.js` with the following content:
  ```javascript
  module.exports = 'file-stub';
  ```
- The second one called `styleMock.js` with the following content:
  ```javascript
  module.exports = {};
  ```

Create a `.babelrc` file in the root of the project with the following:

```json
{
  "presets": [
    [
      "@babel/preset-env",
      {
        "targets": {
          "node": "current"
        }
      }
    ]
  ]
}
```

Add a new field to `package.json`:

```json
"jest": {
    "transform": {
      "^.+\\.js$": "babel-jest",
      "^.+\\.svelte$": "jest-transform-svelte"
    },
    "moduleFileExtensions": [
      "js",
      "svelte",
      "json"
    ],
    "moduleNameMapper": {
      "\\.(jpg|jpeg|png|gif|eot|otf|webp|svg|ttf|woff|woff2|mp4|webm|wav|mp3|m4a|aac|oga)$": "<rootDir>/__mocks__/fileMock.js",
      "\\.(css|scss|stylesheet)$": "<rootDir>/__mocks__/styleMock.js"
    },
    "setupFilesAfterEnv": [
      "@testing-library/jest-dom/extend-expect"
    ],
    "testPathIgnorePatterns": [
      "/node_modules/",
      "/build/",
      "/storybook-static/"
    ]
  }
```

And a new script is required to run Jest:

```json
"test": "jest --watchAll"
```

<div class="aside">The usage of the flag `--watchAll` in the script is to prevent a error being thrown by Jest, because at this stage there's still no repository configured. That will be addressed later on.</div>

To make sure everything is working properly we need to create a test file. In the `src` folder, add a file called `Sample.test.js` with the following:

```javascript
function sum(a, b) {
  return a + b;
}
describe('Sample Test', () => {
  it('should return 3 as the result of the function', () => {
    // set timeout to prevent false positives with tests
    expect(sum(1, 2)).toBe(3);
  });
});
```

Now we can quickly check that the various environments of our application are working properly:

```bash
# Run the test runner (Jest) in a terminal:
npm run test

# Start the component explorer on port 9009:
npm run storybook

# Run the frontend app proper on port 5000:
npm run dev
```

Our three frontend app modalities: automated test (Jest), component development (Storybook), and the app itself.

![3 modalities](/intro-to-storybook/app-three-modalities-svelte.png)

Depending on what part of the app you’re working on, you may want to run one or more of these simultaneously. Since our current focus is creating a single UI component, we’ll stick with running Storybook.

## Reuse CSS

Taskbox reuses design elements from the GraphQL and React Tutorial [example app](https://blog.hichroma.com/graphql-react-tutorial-part-1-6-d0691af25858), so we won’t need to write CSS in this tutorial. Copy and paste [this compiled CSS](https://github.com/chromaui/learnstorybook-code/blob/master/src/index.css) into the public/global.css file.

![Taskbox UI](/intro-to-storybook/ss-browserchrome-taskbox-learnstorybook.png)

<div class="aside">
If you want to modify the styling, the source LESS files are provided in the GitHub repo.
</div>

## Add assets

To match the intended design, you'll need to download both the font and icon directories and place them inside the `public` folder.

<div class="aside">
<p>We’ve used <code>svn</code> (Subversion) to easily download a folder of files from GitHub. If you don’t have subversion installed or want to just do it manually, you can grab the folders directly <a href="https://github.com/chromaui/learnstorybook-code/tree/master/public">here</a>.</p></div>

```bash
svn export https://github.com/chromaui/learnstorybook-code/branches/master/public/icon public/icon
svn export https://github.com/chromaui/learnstorybook-code/branches/master/public/font public/font
```

Finally we need to update our storybook script to serve the `public` directory (in `package.json`):

```json
{
  "scripts": {
    "storybook": "start-storybook -p 6006 -s public"
  }
}
```

After adding styling and assets, the app will render a bit strangely. That’s OK. We aren’t working on the app right now. We’re starting off with building our first component!<|MERGE_RESOLUTION|>--- conflicted
+++ resolved
@@ -4,11 +4,8 @@
 description: 'Setup Storybook in your development environment'
 ---
 
-<<<<<<< HEAD
 Storybook runs alongside your app in development mode. It helps you build UI components isolated from the business logic and context of your app. This edition of Learn Storybook is for Svelte; other editions exist for [Vue](/vue/en/get-started), [Angular](/angular/en/get-started), [React](/angular/en/get-started), [React Native](/react-native/en/get-started) and [Ember](/ember/en/get-started).
-=======
-Storybook runs alongside your app in development mode. It helps you build UI components isolated from the business logic and context of your app. This edition of Learn Storybook is for Svelte; other editions exist for [Vue](/vue/en/get-started), [Angular](/angular/en/get-started), [React](/react/en/get-started) and [React Native](/react-native/en/get-started).
->>>>>>> 809ea9ce
+
 
 ![Storybook and your app](/intro-to-storybook/storybook-relationship.jpg)
 
