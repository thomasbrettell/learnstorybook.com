---
title: 'Construye un componente simple'
tocTitle: 'Componente Simple'
description: 'Construye un componente simple en aislamiento'
commit: '97d6750'
---

Construiremos nuestra UI siguiendo la metodología (CDD) [Component-Driven Development](https://www.componentdriven.org/). Es un proceso que construye UIs de “abajo hacia arriba”, empezando con los componentes y terminando con las vistas. CDD te ayudará a escalar la cantidad de complejidad con la que te enfrentas a medida que construyes la UI.

## Task - Tarea

![Task component in three states](/intro-to-storybook/task-states-learnstorybook.png)

`Task` (o Tarea) es el componente principal en nuestra app. Cada tarea se muestra de forma ligeramente diferente según el estado en el que se encuentre. Mostramos un checkbox marcado (o no marcado), información sobre la tarea y un botón “pin” que nos permite mover la tarea hacia arriba o abajo en la lista de tareas. Poniendo esto en conjunto, necesitaremos estas propiedades -props- :

- `title` – un string que describe la tarea
- `state` - ¿en qué lista se encuentra la tarea actualmente y está marcado el checkbox?

A medida que comencemos a construir `Task`, primero escribiremos nuestros tests para los estados que corresponden a los distintos tipos de tareas descritas anteriormente. Luego, utilizamos Storybook para construir el componente de forma aislada usando datos de prueba. Vamos a “testear visualmente” la apariencia del componente a medida que cambiemos cada estado.

Este proceso es similar a [Test-driven development](https://en.wikipedia.org/wiki/Test-driven_development) (TDD) al que podemos llamar “[Visual TDD](https://www.chromatic.com/blog/visual-test-driven-development)”.

## Ajustes iniciales

Primero, vamos a crear el componente Task y el archivo de historias de storybook que lo acompaña: `src/components/Task.js` y `src/components/Task.stories.js`.

Comenzaremos con una implementación básica de `Task`, simplemente teniendo en cuenta los atributos que sabemos que necesitaremos y las dos acciones que puedes realizar con una tarea (para moverla entre las listas):

```javascript
import React from 'react';

export default function Task({ task: { id, title, state }, onArchiveTask, onPinTask }) {
  return (
    <div className="list-item">
      <input type="text" value={title} readOnly={true} />
    </div>
  );
}
```

Arriba, renderizamos directamente `Task` basándonos en la estructura HTML existente de la app Todos.

A continuación creamos los tres estados de prueba de Task dentro del archivo de historia:

```javascript
import React from 'react';
import { storiesOf } from '@storybook/react';
import { action } from '@storybook/addon-actions';

import Task from './Task';

export const task = {
  id: '1',
  title: 'Test Task',
  state: 'TASK_INBOX',
  updatedAt: new Date(2018, 0, 1, 9, 0),
};

export const actions = {
  onPinTask: action('onPinTask'),
  onArchiveTask: action('onArchiveTask'),
};

storiesOf('Task', module)
  .add('default', () => <Task task={task} {...actions} />)
  .add('pinned', () => <Task task={{ ...task, state: 'TASK_PINNED' }} {...actions} />)
  .add('archived', () => <Task task={{ ...task, state: 'TASK_ARCHIVED' }} {...actions} />);
```

Existen dos niveles básicos de organización en Storybook. El componente y sus historias hijas. Piensa en cada historia como una permutación posible del componente. Puedes tener tantas historias por componente como se necesite.

- **Componente**
  - Historia
  - Historia
  - Historia

Para iniciar Storybook, primero invocamos a la función `storiesOf()` para registrar el componente. Agregamos un nombre para mostrar el componente, que se muestra en la barra lateral de la aplicación Storybook.

`action()` nos permite crear un callback que aparecerá en el panel **actions** de la UI de Storybook cuando es cliqueado. Entonces, cuando construyamos un botón pin, podremos determinar en la UI de prueba si un click en el botón es exitoso o no.

Como necesitamos pasarle el mismo conjunto de acciones a todas las permutaciones de nuestro componente, es conveniente agruparlas en una sola variable `actions` y utilizar `{...actions}`, la expansión de propiedades de React, para pasarlas todas a la vez. `<Task {...actions}>` es equivalente a `<Task onPinTask={actions.onPinTask} onArchiveTask={actions.onArchiveTask}>`.

Otra cosa positiva acerca de agrupar las `actions` que un componente necesita, es que puedes usar `export` y utilizarlas en historias para otros componentes que reutilicen este componente, como veremos luego.

<<<<<<< HEAD
Para definir nuestras historias, llamamos a `add()` una vez para cada uno de nuestros estados del test para generar una historia. La historia de acción - action story - es una función que retorna un elemento renderizado (es decir, una clase componente con un conjunto de props) en un estado dado---exactamente como en React [Functional Component](https://reactjs.org/docs/components-and-props.html#function-and-class-components).
=======
Para definir nuestras historias, llamamos a `add()` una vez para cada uno de nuestros estados del test para generar una historia. La historia de acción - action story - es una función que retorna un elemento renderizado (es decir, una clase componente con un conjunto de props) en un estado dado---exactamente como en React [function component](https://reactjs.org/docs/components-and-props.html#function-and-class-components).
>>>>>>> 8cd46485

Al crear una historia utilizamos una historia base (`task`) para construir la forma de la task que el componente espera. Esto generalmente se modela a partir del aspecto de los datos verdaderos. Nuevamente, `export`-ando esta función nos permitirá reutilizarla en historias posteriores, como veremos.

<div class="aside">
Las <a href="https://storybook.js.org/docs/react/essentials/actions"><b>Acciones</b></a> ayudan a verificar las interacciones cuando creamos componentes UI en aislamiento. A menudo no tendrás acceso a las funciones y el estado que tienes en el contexto de la aplicación. Utiliza <code>action()</code> para agregarlas.
</div>

## Configuración

También necesitamos hacer un pequeño cambio en la configuración de Storybook (`.storybook/config.js`) para que tenga en cuenta nuestros archivos `.stories.js` y use nuestro archivo CSS. Por defecto, Storybook busca historias en el directorio `/stories`; este tutorial usa un esquema de nombres que es similar al esquema de nombres `.test.js` preferido por CRA para pruebas -tests- automatizadas.

```javascript
import { configure } from '@storybook/react';
import '../src/index.css';

const req = require.context('../src', true, /\.stories.js$/);

function loadStories() {
  req.keys().forEach(filename => req(filename));
}

configure(loadStories, module);
```

Una vez que hayamos hecho esto, reiniciando el servidor de Storybook debería producir casos de prueba para los tres estados de Task:

<video autoPlay muted playsInline controls >
  <source
    src="/intro-to-storybook//inprogress-task-states.mp4"
    type="video/mp4"
  />
</video>

## Construyendo los estados

Ahora tenemos configurado Storybook, los estilos importados y los casos de prueba construidos; podemos comenzar rápidamente el trabajo de implementar el HTML del componente para que coincida con el diseño.

El componente todavía es básico. Primero escribiremos el código que se aproxima al diseño sin entrar en demasiados detalles:

```javascript
import React from 'react';

export default function Task({ task: { id, title, state }, onArchiveTask, onPinTask }) {
  return (
    <div className={`list-item ${state}`}>
      <label className="checkbox">
        <input
          type="checkbox"
          defaultChecked={state === 'TASK_ARCHIVED'}
          disabled={true}
          name="checked"
        />
        <span className="checkbox-custom" onClick={() => onArchiveTask(id)} />
      </label>
      <div className="title">
        <input type="text" value={title} readOnly={true} placeholder="Input title" />
      </div>

      <div className="actions" onClick={event => event.stopPropagation()}>
        {state !== 'TASK_ARCHIVED' && (
          <a onClick={() => onPinTask(id)}>
            <span className={`icon-star`} />
          </a>
        )}
      </div>
    </div>
  );
}
```

El maquetado adicional de arriba, combinado con el CSS que hemos importado antes, produce la siguiente UI:

<video autoPlay muted playsInline loop>
  <source
    src="/intro-to-storybook/finished-task-states.mp4"
    type="video/mp4"
  />
</video>

## Especificar los requerimientos de datos

Es una buena práctica en React utilizar `propTypes` para especificar la forma de los datos que espera recibir un componente. No sólo se auto documenta, sino que también ayuda a detectar problemas rápidamente.

```javascript
// src/components/Task.js

import React from 'react';
import PropTypes from 'prop-types';

export default function Task({ task: { id, title, state }, onArchiveTask, onPinTask }) {
  // ...
}

Task.propTypes = {
  task: PropTypes.shape({
    id: PropTypes.string.isRequired,
    title: PropTypes.string.isRequired,
    state: PropTypes.string.isRequired,
  }),
  onArchiveTask: PropTypes.func,
  onPinTask: PropTypes.func,
};
```

Ahora aparecerá una advertencia en modo desarrollo si el componente Task se utiliza incorrectamente.

<div class="aside">
Una forma alternativa de lograr el mismo propósito es utilizando un sistema de tipos de JavaScript como TypeScript, para crear un tipo para las propiedades del componente.
</div>

## Componente construido!

Ahora hemos construido con éxito un componente sin necesidad de un servidor o sin ejecutar toda la aplicación frontend. El siguiente paso es construir los componentes restantes de la Taskbox, uno por uno de manera similar.

Como puedes ver, comenzar a construir componentes de forma aislada es fácil y rápido. Podemos esperar producir una UI de mayor calidad con menos errores y más pulida porque es posible profundizar y probar todos los estados posibles.

## Pruebas automatizadas

Storybook nos dio una excelente manera de probar visualmente nuestra aplicación durante su construcción. Las 'historias' ayudarán a asegurar que no rompamos nuestra Task visualmente, a medida que continuamos desarrollando la aplicación. Sin embargo, en esta etapa, es un proceso completamente manual y alguien tiene que hacer el esfuerzo de hacer clic en cada estado de prueba y asegurarse de que se visualice bien y sin errores ni advertencias. ¿No podemos hacer eso automáticamente?

### Pruebas de instantáneas

La prueba de instantáneas se refiere a la práctica de registrar la salida "correcta" de un componente para una entrada dada y luego en el futuro marcar el componente siempre que la salida cambie. Esto complementa a Storybook, porque es una manera rápida de ver la nueva versión de un componente y verificar los cambios.

Con [Storyshots addon](https://github.com/storybooks/storybook/tree/master/addons/storyshots) se crea una prueba de instantánea para cada una de las historias. Usalo agregando una dependencia en modo desarrollo en el paquete:

```bash
yarn add --dev @storybook/addon-storyshots react-test-renderer
```

Luego crea un archivo `src/storybook.test.js` con el siguiente contenido:

```javascript
import initStoryshots from '@storybook/addon-storyshots';
initStoryshots();
```

Una vez hecho lo anterior, podemos ejecutar `yarn test` y veremos el siguiente resultado:

![Task test runner](/intro-to-storybook/task-testrunner.png)

Ahora tenemos una prueba de instantánea para cada una de las historias de `Task`. Si cambiamos la implementación de `Task`, se nos pedirá que verifiquemos los cambios.<|MERGE_RESOLUTION|>--- conflicted
+++ resolved
@@ -82,11 +82,8 @@
 
 Otra cosa positiva acerca de agrupar las `actions` que un componente necesita, es que puedes usar `export` y utilizarlas en historias para otros componentes que reutilicen este componente, como veremos luego.
 
-<<<<<<< HEAD
+
 Para definir nuestras historias, llamamos a `add()` una vez para cada uno de nuestros estados del test para generar una historia. La historia de acción - action story - es una función que retorna un elemento renderizado (es decir, una clase componente con un conjunto de props) en un estado dado---exactamente como en React [Functional Component](https://reactjs.org/docs/components-and-props.html#function-and-class-components).
-=======
-Para definir nuestras historias, llamamos a `add()` una vez para cada uno de nuestros estados del test para generar una historia. La historia de acción - action story - es una función que retorna un elemento renderizado (es decir, una clase componente con un conjunto de props) en un estado dado---exactamente como en React [function component](https://reactjs.org/docs/components-and-props.html#function-and-class-components).
->>>>>>> 8cd46485
 
 Al crear una historia utilizamos una historia base (`task`) para construir la forma de la task que el componente espera. Esto generalmente se modela a partir del aspecto de los datos verdaderos. Nuevamente, `export`-ando esta función nos permitirá reutilizarla en historias posteriores, como veremos.
 
