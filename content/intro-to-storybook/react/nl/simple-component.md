---
title: 'Bouw een eenvoudige component'
tocTitle: 'Eenvoudige component'
description: 'Bouw een eenvoudige component in isolatie'
commit: '97d6750'
---

We zullen onze gebruikersinterface bouwen volgens de [Component-Driven Development](https://www.componentdriven.org/)-methodologie. Het is een proces dat UI's van onderaf opbouwt, beginnend met losse componenten en eindigend met schermen. CDD helpt je grip te houden op de complexiteit naarmate je de applicatie verder uitbouwt.

## Task

![Task component in drie states](/intro-to-storybook/task-states-learnstorybook.png)

`Task` is de kerncomponent van onze app. Een taak wordt anders weergegeven afhankelijk van de staat waarin deze zich bevindt. We geven een aangevinkte (of niet-aangevinkte) checkbox weer, wat informatie over de taak en een "pin"-knop, waarmee we taken naar boven en naar beneden in de lijst kunnen verplaatsen. Samenvattend hebben we deze props nodig:

- `title` – een string die de taak beschrijft
- `state` - in welke lijst bevindt de taak zich momenteel en is deze aangevinkt?

Wanneer we beginnen met het bouwen van `Task`, schrijven we eerst onze test states die overeenkomen met de verschillende soorten taken die hierboven zijn beschreven. Vervolgens gebruiken we Storybook om de component in isolatie te bouwen met behulp van gemockte data. We zullen het uiterlijk van de component visueel testen voor elke _state_ terwijl we verder gaan.

Dit proces is vergelijkbaar met [Test-driven development](https://en.wikipedia.org/wiki/Test-driven_development) (TDD); je zou het "[Visual TDD](https://www.chromatic.com/blog/visual-test-driven-development)" kunnen noemen.

## Laten we beginnen

Laten we eerst de task component en het bijbehorende story bestand aanmaken: `src/components/Task.js` en `src/components/Task.stories.js`.

We beginnen met een basisimplementatie van de `Task`, waarbij we gewoon de attributen opnemen waarvan we weten dat we ze nodig hebben en de twee acties die je kan uitvoeren voor een taak (om deze tussen lijsten te verplaatsen):

```javascript
// src/components/Task.js

import React from 'react';

export default function Task({ task: { id, title, state }, onArchiveTask, onPinTask }) {
  return (
    <div className="list-item">
      <input type="text" value={title} readOnly={true} />
    </div>
  );
}
```

Hierboven renderen we de eenvoudige markup voor `Task` op basis van de bestaande HTML-structuur van de Todos-app.

Hieronder bouwen we de drie test states van Task uit in het story bestand:

```javascript
// src/components/Task.stories.js

import React from 'react';
import { storiesOf } from '@storybook/react';
import { action } from '@storybook/addon-actions';

import Task from './Task';

export const task = {
  id: '1',
  title: 'Test Task',
  state: 'TASK_INBOX',
  updatedAt: new Date(2018, 0, 1, 9, 0),
};

export const actions = {
  onPinTask: action('onPinTask'),
  onArchiveTask: action('onArchiveTask'),
};

storiesOf('Task', module)
  .add('default', () => <Task task={task} {...actions} />)
  .add('pinned', () => <Task task={{ ...task, state: 'TASK_PINNED' }} {...actions} />)
  .add('archived', () => <Task task={{ ...task, state: 'TASK_ARCHIVED' }} {...actions} />);
```

Er zijn twee basisniveaus van organisatie in Storybook: de component en zijn _child stories_. Beschouw elke _story_ als een variant van de component. Je kunt zoveel stories per component hebben als je er nodig hebt.

- **Component**
  - Story
  - Story
  - Story

Om Storybook te initiëren roepen we eerst de functie `storiesOf()` aan om de component te registreren. We voegen een display name toe voor de component - de naam die wordt weergegeven in de zijbalk in de Storybook-app.

Met `action()` kunnen we een callback aanmaken die verschijnt in het **acties**-paneel van de UI van Storybook wanneer erop wordt geklikt. Dus wanneer we een pin-knop bouwen, kunnen we in de test-UI bepalen of een klik op deze knop succesvol is.

Omdat we dezelfde reeks acties moeten doorgeven aan alle permutaties van onze component, is het handig om ze te bundelen in een enkele `actions` variabele en React's`{...actions}` props uitbreiding te gebruiken om ze allemaal in één keer door te geven. `<Task {...actions}>` is gelijk aan `<Task onPinTask={actions.onPinTask} onArchiveTask={actions.onArchiveTask}>`.

Nog iets leuks over het bundelen van de `actions` die een component nodig heeft, is dat je ze kunt `export`-en en ze in stories kunt gebruiken voor componenten die deze component hergebruiken, zoals we later zullen zien.

<<<<<<< HEAD
Om onze stories te definiëren, roepen we eenmaal `add()` op voor elk van onze test states om een story te genereren. De action story is een functie die een gerenderd element (dwz een component class met een set props) teruggeeft in een bepaalde state --- precies zoals een React [Functional Component](https://reactjs.org/docs/components-and-props.html#function-and-class-components).
=======
Om onze stories te definiëren, roepen we eenmaal `add()` op voor elk van onze test states om een story te genereren. De action story is een functie die een gerenderd element (dwz een component class met een set props) teruggeeft in een bepaalde state --- precies zoals een React [functional component](https://reactjs.org/docs/components-and-props.html#function-and-class-components).
>>>>>>> 8cd46485

Bij het aanmaken van een story gebruiken we een basistaak (`task`) om de vorm van de taak uit te bouwen die de component verwacht. Dit wordt typisch gemodelleerd naar hoe de echte data eruit ziet. Nogmaals, als we deze vorm `export`-en, kunnen we deze in latere stories hergebruiken, zoals we zullen zien.

<div class="aside">
<a href="https://storybook.js.org/docs/react/essentials/actions"><b>Actions</b></a> helpen je bij het verifiëren van interacties bij het geisoleerd bouwen van UI-componenten. Vaak heb je geen toegang tot de functies en state die je hebt in de context van de app. Gebruik <code>action()</code> om ze in te stubben.
</div>

## Configuratie

We moeten ook een kleine wijziging aanbrengen in de configuratie van de Storybook (`.storybook/config.js`) zodat het onze `.stories.js`-bestanden opmerkt en ons CSS-bestand gebruikt. Standaard zoekt Storybook naar stories in een folder `/stories`; deze tutorial gebruikt een naamgevingsschema dat vergelijkbaar is met het `.test.js` naamgevingsschema waaraan CRA de voorkeur geeft voor geautomatiseerde tests.

```javascript
// .storybook/config.js

import { configure } from '@storybook/react';
import '../src/index.css';

const req = require.context('../src', true, /\.stories.js$/);

function loadStories() {
  req.keys().forEach(filename => req(filename));
}

configure(loadStories, module);
```

Zodra we dit hebben gedaan, zou het opnieuw opstarten van de Storybook-server testcases moeten opleveren voor de drie Task states:

<video autoPlay muted playsInline loop>
  <source
    src="/intro-to-storybook//inprogress-task-states.mp4"
    type="video/mp4"
  />
</video>

## States uitbouwen

Nu we Storybook opgezet hebben, styles geīmporteerd en testcases hebben uitgebouwd, kunnen we snel beginnen met het implementeren van de HTML van de component om met het ontwerp overeen te komen.

De component is momenteel nog basaal. Schrijf eerst de code waarmee het ontwerp wordt bereikt zonder al te veel in detail te treden:

```javascript
// src/components/Task.js

import React from 'react';

export default function Task({ task: { id, title, state }, onArchiveTask, onPinTask }) {
  return (
    <div className={`list-item ${state}`}>
      <label className="checkbox">
        <input
          type="checkbox"
          defaultChecked={state === 'TASK_ARCHIVED'}
          disabled={true}
          name="checked"
        />
        <span className="checkbox-custom" onClick={() => onArchiveTask(id)} />
      </label>
      <div className="title">
        <input type="text" value={title} readOnly={true} placeholder="Input title" />
      </div>

      <div className="actions" onClick={event => event.stopPropagation()}>
        {state !== 'TASK_ARCHIVED' && (
          <a onClick={() => onPinTask(id)}>
            <span className={`icon-star`} />
          </a>
        )}
      </div>
    </div>
  );
}
```

De extra markup van hierboven in combinatie met de CSS die we eerder hebben geïmporteerd, levert de volgende UI op:

<video autoPlay muted playsInline loop>
  <source
    src="/intro-to-storybook/finished-task-states.mp4"
    type="video/mp4"
  />
</video>

## Specifieer data requirements

Het is een best practice om `propTypes` in React te gebruiken om de vorm van data te specificeren die een component verwacht. Het documenteert niet alleen zichzelf, het helpt ook problemen vroegtijdig op te vangen.

```javascript
// src/components/Task.js

import React from 'react';
import PropTypes from 'prop-types';

export default function Task({ task: { id, title, state }, onArchiveTask, onPinTask }) {
  // ...
}

Task.propTypes = {
  task: PropTypes.shape({
    id: PropTypes.string.isRequired,
    title: PropTypes.string.isRequired,
    state: PropTypes.string.isRequired,
  }),
  onArchiveTask: PropTypes.func,
  onPinTask: PropTypes.func,
};
```

Nu verschijnt een waarschuwing in development als de Task component verkeerd wordt gebruikt.

<div class="aside">
Een alternatieve manier om hetzelfde doel te bereiken, is om een JavaScript-type systeem zoals TypeScript te gebruiken om een type voor de component properties aan te maken.
</div>

## Component gebouwd!

We hebben nu met succes een component gebouwd zonder dat we een server nodig hebben of de hele frontend-applicatie moeten runnen. De volgende stap is om de resterende Taskbox-componenten één voor één op dezelfde manier uit te bouwen.

Zoals je ziet, is het eenvoudig en snel om aan de slag te gaan met het bouwen van componenten in isolatie. We kunnen verwachten om een UI van hogere kwaliteit te produceren met minder bugs en meer detail, omdat het mogelijk is om in detail te gaan en elke mogelijke state te testen.

## Geautomatiseerd testen

Storybook gaf ons een geweldige manier om onze applicatie visueel te testen tijdens het bouwen. De _stories_ helpen ervoor te zorgen dat onze component niet onbedoeld visueel veranderd tijdens het ontwikkelen van onze applicatie. Het is in dit stadium echter een volledig handmatig proces en iemand moet de moeite nemen om door elke test state te klikken en na te gaan dat deze goed en zonder fouten of waarschuwingen wordt gerenderd. Kunnen we dat niet automatisch doen?

### Snapshot testing

Snapshot testing verwijst naar de praktijk van het opnemen van de "bekend juiste" output van een component voor een gegeven input en het markeren van de component wanneer de output in de toekomst verandert. Dit is een aanvulling op Storybook, omdat het een snelle manier is om de nieuwe versie van een component te bekijken en de wijzigingen te bekijken.

<div class="aside">
Zorg ervoor dat je componenten data renderen die niet verandert, zodat je snapshot tests niet elke keer mislukken. Pas op voor dingen als datums of willekeurig gegenereerde waarden.
</div>

Met de [Storyshots addon](https://github.com/storybooks/storybook/tree/master/addons/storyshots) wordt een snapshot-test gemaakt voor elk van de stories. Gebruik het door een development dependency aan de package toe te voegen:

```bash
yarn add --dev @storybook/addon-storyshots react-test-renderer require-context.macro
```

Maak vervolgens een `src/storybook.test.js` bestand aan met het volgende erin:

```javascript
// src/storybook.test.js

import initStoryshots from '@storybook/addon-storyshots';
initStoryshots();
```

Je zal ook een [babel-macro](https://github.com/kentcdodds/babel-plugin-macros) moeten gebruiken om er zeker van te zijn dat `require.context` (webpack magie) in Jest (onze testcontext) wordt uitgevoerd. Installeer het met:

```bash
yarn add --dev babel-plugin-macros
```

En schakel het in door een `.babelrc`-bestand toe te voegen in de root folder van je app (hetzelfde niveau als `package.json`)

```json
// .babelrc

{
  "plugins": ["macros"]
}
```

Werk vervolgens `.storybook/config.js` bij als volgt:

```js
// .storybook/config.js

import { configure } from '@storybook/react';
import requireContext from 'require-context.macro';

import '../src/index.css';

const req = requireContext('../src/components', true, /\.stories\.js$/);

function loadStories() {
  req.keys().forEach(filename => req(filename));
}

configure(loadStories, module);
```

(Merk op dat we `require.context` hebben vervangen door een aanroep van `requireContext` geïmporteerd vanuit de macro).

Zodra het bovenstaande gedaan is, kunnen we `yarn test` uitvoeren en de volgende output zien:

![Task test runner](/intro-to-storybook/task-testrunner.png)

We hebben nu een snapshot-test voor elk van onze `Task`-stories. Als we de implementatie van `Task` wijzigen, wordt ons gevraagd de wijzigingen te verifiëren.<|MERGE_RESOLUTION|>--- conflicted
+++ resolved
@@ -86,11 +86,8 @@
 
 Nog iets leuks over het bundelen van de `actions` die een component nodig heeft, is dat je ze kunt `export`-en en ze in stories kunt gebruiken voor componenten die deze component hergebruiken, zoals we later zullen zien.
 
-<<<<<<< HEAD
+
 Om onze stories te definiëren, roepen we eenmaal `add()` op voor elk van onze test states om een story te genereren. De action story is een functie die een gerenderd element (dwz een component class met een set props) teruggeeft in een bepaalde state --- precies zoals een React [Functional Component](https://reactjs.org/docs/components-and-props.html#function-and-class-components).
-=======
-Om onze stories te definiëren, roepen we eenmaal `add()` op voor elk van onze test states om een story te genereren. De action story is een functie die een gerenderd element (dwz een component class met een set props) teruggeeft in een bepaalde state --- precies zoals een React [functional component](https://reactjs.org/docs/components-and-props.html#function-and-class-components).
->>>>>>> 8cd46485
 
 Bij het aanmaken van een story gebruiken we een basistaak (`task`) om de vorm van de taak uit te bouwen die de component verwacht. Dit wordt typisch gemodelleerd naar hoe de echte data eruit ziet. Nogmaals, als we deze vorm `export`-en, kunnen we deze in latere stories hergebruiken, zoals we zullen zien.
 
