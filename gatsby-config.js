--- conflicted
+++ resolved
@@ -29,12 +29,8 @@
           nl: 5.3,
           pt: 5.3,
           'zh-CN': 6.1,
-<<<<<<< HEAD
           'zh-TW': 5.3,
           ar: 6.2,
-=======
-          'zh-TW': 6.2,
->>>>>>> f808b73e
         },
         'react-native': {
           en: 5.3,
@@ -46,7 +42,8 @@
           fr: 5.3,
           pt: 5.3,
         },
-        angular: {
+        angul
+        : {
           en: 6.2,
           ja: 6.2,
           es: 5.3,
